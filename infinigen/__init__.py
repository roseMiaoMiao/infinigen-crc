# Copyright (C) 2023, Princeton University.

# This source code is licensed under the BSD 3-Clause license found in the LICENSE file in the root directory
# of this source tree.

import logging
from pathlib import Path

<<<<<<< HEAD
__version__ = "1.8.3"
=======
__version__ = "1.9.0"
>>>>>>> b6a65b84


def repo_root():
    return Path(__file__).parent.parent<|MERGE_RESOLUTION|>--- conflicted
+++ resolved
@@ -6,11 +6,7 @@
 import logging
 from pathlib import Path
 
-<<<<<<< HEAD
-__version__ = "1.8.3"
-=======
 __version__ = "1.9.0"
->>>>>>> b6a65b84
 
 
 def repo_root():
